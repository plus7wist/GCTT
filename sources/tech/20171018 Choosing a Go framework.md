--- conflicted
+++ resolved
@@ -1,8 +1,5 @@
-<<<<<<< HEAD
-【翻译中】 by chenbrooks
-=======
+
 \[翻译中\] by lyriezheng
->>>>>>> e9e14948
 
 # Choosing a Go framework
 
